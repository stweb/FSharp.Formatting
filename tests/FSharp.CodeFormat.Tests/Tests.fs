--- conflicted
+++ resolved
@@ -50,16 +50,11 @@
 
 [<Test>]
 let ``Simple code snippet is formatted as HTML``() = 
-<<<<<<< HEAD
-  let source = """let hello = 10"""
-  let snips, errors = agent.ParseSource("/somewhere/test.fsx", source.Trim())
-  let res = CodeFormat.FormatHtml(snips, "fstips")
-  
-  let actual = res.Snippets |> Seq.head
-  actual.Content |> should contain "<span class=\"k\">let</span>"
-  actual.Content |> should contain ">hello<"
-  actual.Content |> should contain "<span class=\"n\">10</span>"
-  res.ToolTip |> should contain "val hello : int"
+  let content, tooltip = getContentAndToolTip """let hello = 10"""
+  content |> should contain "<span class=\"k\">let</span>"
+  content |> should contain ">hello<"
+  content |> should contain "<span class=\"n\">10</span>"
+  tooltip |> should contain "val hello : int" 
 
 [<Test>]
 let ``Non-unicode characters do not cause exception`` () =
@@ -70,17 +65,10 @@
 // [snippet:16]
 ✘ let add I J = I+J
 // [/snippet]
-"""
   let snips, errors = agent.ParseSource("/somewhere/test.fsx", source.Trim())
   errors.Length |> shouldEqual 1
   let (SourceError(_, _, _, msg)) = errors.[0] 
   msg |> should contain "✘"
-=======
-  let content, tooltip = getContentAndToolTip """let hello = 10"""
-  content |> should contain "<span class=\"k\">let</span>"
-  content |> should contain ">hello<"
-  content |> should contain "<span class=\"n\">10</span>"
-  tooltip |> should contain "val hello : int" 
 
 [<Test>]
 let ``Plane string is in span of 's' class when it's the last token in the line``() = 
@@ -140,5 +128,4 @@
   content |> should contain "class=\"s\">D</span>"
   content |> should contain "class=\"e\">\\uA0A0</span>"
   content |> should contain "class=\"s\"> </span>"
-  content |> should contain "class=\"e\">\\t</span>"
->>>>>>> e233c152
+  content |> should contain "class=\"e\">\\t</span>"